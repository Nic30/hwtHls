from math import ceil

from hwt.hdl.operator import isConst
from hwt.hdl.operatorDefs import AllOps
from hwtHls.clk_math import start_clk, end_clk
from hwtHls.codeOps import HlsConst
from hwtHls.hls import Hls
from hwtHls.scheduler.list_schedueling import list_schedueling,\
    getComponentConstrainingFn


class UnresolvedChild(Exception):
    """
    Exception raised when children should be lazyloaded first
    """
    pass


class TimeConstraintError(Exception):
    """
    Exception raised when it is not possble to satisfy timing constraints
    """
    pass


def child_asap_time(ch):
    if ch.asap_end is None:
        if isinstance(ch, HlsConst):
            return 0
        else:
            raise UnresolvedChild()
    else:
        return ch.asap_end


def parent_alap_time(ch):
    if ch.alap_start is None:
        if isinstance(ch, HlsConst):
            return 0
        else:
            raise UnresolvedChild()
    else:
        return ch.alap_start


class HlsScheduler():
    def __init__(self, parentHls: Hls):
        self.parentHls = parentHls

    def asap(self):
        """
        As Soon As Possible scheduler

        :return: maximum schedueled timme, decorate nodes
            with asap_start,end time
        """
        # [TODO] pre-post latencies
        # [TODO] cycle delays/latencies

        maxTime = 0
        unresolved = set()
        clk_period = self.parentHls.clk_period
        # init start times
        for node in self.parentHls.inputs:
<<<<<<< HEAD
            node.asap_start = 0
            node.asap_end = node.latency_pre + node.latency_post
            unresolved.update(node.usedBy)
=======
            node.asap_start = node.asap_end = 0
            unresolved.update(
                [n for n in node.usedBy if not n.fixed_schedulation])
>>>>>>> bc2ca060

        # walk from inputs to outputs and decorate nodes with time
        while unresolved:
            nextUnresolved = set()
            for node in unresolved:
                try:
                    node_t = max(map(child_asap_time, node.dependsOn))
                except UnresolvedChild:
                    # skip this node because we will find it
                    # after its dependency will be completed
                    # (unresolved children will be resolved and it will
                    # run resolution for this node again)
                    continue
                else:
                    # Remaining time until clock tick
                    remaining_time = clk_period - (node_t % clk_period)
                    if node.latency_pre > remaining_time:
                        # Operation would exceed clock cycle -> align to clock
                        # rising edge
                        node_t += remaining_time
                        if node.latency_pre + node.latency_post >= clk_period:
                            raise TimeConstraintError(
                                "Impossible scheduling, clk_period too low for ",
                                node.latency_pre, node.latency_post, node)

                node.asap_start = node_t
                node.asap_end = node_t + node.latency_pre

                nextUnresolved.update(
                    [n for n in node.usedBy if not n.fixed_schedulation])

                for prev in node.dependsOn:
                    if prev.asap_end is None and isinstance(prev, HlsConst):
                        prev.asap_start = prev.asap_end = node.asap_start

                maxTime = max(maxTime, node.asap_end)

            unresolved = nextUnresolved

        # some of nodes does not have to be discovered because
        # they have no connection
        for node in self.parentHls.outputs:
            if node.asap_start is None:
                assert isConst(node.what), node
                node.asap_start = 0
                node.asap_end = 0
                node.what.asap_start = 0
                node.what.asap_end = 0

        return maxTime

    def alap(self, minimum_latency):
        """
        As Late As Possible scheduler + remove nodes which are not effecting
        any output

        :param minimum_latency: Minimum hls latency returned by ASAP
        """
        # [TODO] pre-post latencies
        # [TODO] cycle delays/latencies
        unresolved = set()

        for node in self.parentHls.outputs:
            # has no predecessors
            # [TODO] input read latency
            node.alap_end = minimum_latency
            node.alap_start = node.alap_end - node.latency_pre
            unresolved.update(
                [n for n in node.dependsOn if not n.fixed_schedulation])

        clk_period = self.parentHls.clk_period
        # walk from outputs to inputs and note time
        while unresolved:
            nextUnresolved = set()

            for node in unresolved:
                if isinstance(node, HlsConst):
                    continue
                try:
                    if node.usedBy:
                        node_end_t = min(map(parent_alap_time, node.usedBy))
                    else:
                        node_end_t = minimum_latency
                except UnresolvedChild:
                    # skip this node because we will find it
                    # after its dependency will be completed
                    # (unresolved children will be resolved and it will
                    # run resolution for this node again)
                    continue
                else:
                    if node.latency_pre != 0:
                        clk_start = start_clk(
                            node_end_t - node.latency_pre, clk_period)
                        clk_end = end_clk(node_end_t, clk_period)

                        if clk_start != clk_end:
                            assert clk_end > clk_start and clk_end - clk_start <= 1, (
                                clk_start, clk_end, node)
                            node_end_t = clk_end * clk_period

                node.alap_end = node_end_t
                node.alap_start = node_end_t - node.latency_pre
                nextUnresolved.update(
                    [n for n in node.dependsOn if not n.fixed_schedulation])

            unresolved = nextUnresolved

    def apply_scheduelization_dict(self, sched):
        """
        :pram sched: dict {node: (startTime, endTime)}
        """
        clk_period = self.parentHls.clk_period
        maxTime = max(map(lambda x: x[1], sched.values()))

        if maxTime == 0:
            clk_count = 1
        else:
            clk_count = ceil(maxTime / clk_period)

        # render nodes in clk_periods
        schedulization = [[] for _ in range(clk_count)]
        constants = set()
        for node in self.parentHls.nodes:
            if isinstance(node, HlsConst):
                # constants has time specified by it's user
                constants.add(node)
            else:
                time_start, time_end = sched[node]
                assert time_start is not None and time_start >= 0, node

            schedulization[int(time_start * clk_period)].append(node)
            node.scheduledIn = time_start
            node.scheduledInEnd = time_end
            assert node.scheduledIn <= node.scheduledInEnd

        for node in constants:
            time_start, time_end = node.scheduledIn, node.scheduledInEnd
            schedulization[int(time_start * clk_period)].append(node)

        self.schedulization = schedulization

    def schedule(self):
        hls = self.parentHls
        clk_period = self.parentHls.clk_period
        # discover time interval where operations can be schedueled
        #maxTime = self.asap()
        self.asap()
        # self.alap(maxTime)

        comp_constrain = {
            #AllOps.MUL: 1
        }
        constrainFn = getComponentConstrainingFn(clk_period, comp_constrain)

        def priorityFn(node):
            return node.asap_start

        sched = list_schedueling(
            hls.inputs, hls.nodes, hls.outputs,
            constrainFn, priorityFn)

<<<<<<< HEAD
        self.apply_scheduelization_dict(sched)
=======
        self.schedulization = schedulization


class ForceDirectedScheduler(HlsScheduler):
    class DistributionGraph():
        def __init__(self, op_type):
            self.operator = op_type
            self.nodes = []
            self.average_usage = {}

        def resource_usage(self, op_type, cstep):
            if op_type != self.operator or not self.nodes:
                return 0.0

            return sum([node.get_probability(cstep) for node in self.nodes])

        def set_average_resource_usage(self, node):
            usage = 0

            start, end = node.earliest, node.latest
            for i in range(start, end + 1):
                usage += self.resource_usage(node.operator, i)

            self.average_usage[node.operator] = usage / (end - start + 1)

        def self_force(self, node, cstep):
            if cstep < node.earliest or cstep > node.latest:
                return 0.0

            return self.resource_usage(node.operator, cstep) - self.average_usage.get(node.operator, 0)

        def succ_force(self, node, cstep):
            if node.mobility == 1:
                return 0.0

            node.earliest += 1
            force = self.self_force(node, cstep)
            node.earliest -= 1

            return force

        def pred_force(self, node, cstep):
            if node.mobility == 1:
                return 0.0

            node.earliest -= 1
            force = self.self_force(node, cstep)
            node.earliest += 1

            return force

    def __init__(self, *args, **kwargs):
        super(ForceDirectedScheduler, self).__init__(*args, **kwargs)

        self.succ_list = {}
        self.pred_list = {}

    @property
    def operators(self):
        nodes = []
        for node in self.parentHls.nodes:
            if hasattr(node, 'operator'):
                nodes.append(node)
        return nodes

    @property
    def unscheduled_operators(self):
        nodes = []
        for op in self.operators:
            if op.fixed_schedulation or op.mobility <= 1:
                continue
            nodes.append(op)
        return nodes

    def update_time_frames(self):
        self.alap(self.asap())

    def traverse(self, node):
        self.succ_list.setdefault(node, set())
        self.succ_list[node].update(
            [n for n in node.usedBy if hasattr(n, 'operator')])

        self.pred_list.setdefault(node, set())
        self.pred_list[node].update(
            [n for n in node.dependsOn if hasattr(n, 'operator')])

        for child in node.usedBy:
            self.succ_list[node].add(child)
            self.traverse(child)

    def force_scheduling(self):
        operators = self.operators
        for i in self.parentHls.inputs:
            self.traverse(i)

        #map(self.traverse, self.parentHls.inputs)
        unresolved = []
        for op in operators:
            if not op.fixed_schedulation and op.earliest != op.latest:
                unresolved.append(op)

        # distribution graphs
        print(unresolved)
        dgs = {}
        for node in unresolved:
            op = node.operator
            if op not in dgs:
                dgs[op] = self.DistributionGraph(op)
            dgs[op].set_average_resource_usage(node)

        for op in operators:
            if op.operator in dgs:
                dgs[op.operator].nodes.append(op)

        while True:
            self.update_time_frames()

            unresolved = list(self.unscheduled_operators)

            if not unresolved:
                break

            min_op = None
            min_force = 100
            scheduled_step = -1
            # print(list(unresolved))
            for node in unresolved:
                print(node)
                for step in range(node.earliest, node.latest + 1):
                    self_force = dgs[node.operator].self_force(node, step)
                    succ_force = pred_force = 0.0

                    #print("Usage: {} {}".format(step, dgs[node.operator].resource_usage(node.operator, step)))
                    for succ in self.succ_list[node]:
                        succ_force += dgs[node.operator].succ_force(succ, step)
                    for pred in self.pred_list[node]:
                        pred_force += dgs[node.operator].pred_force(pred, step)

                    total_force = self_force + succ_force + pred_force

                    if total_force < min_force:
                        min_force = total_force
                        scheduled_step = step
                        min_op = node

            self._reschedule(min_op, scheduled_step)
            min_op.fixed_schedulation = True

    def _reschedule(self, node, scheduled_step):
        step_diff = scheduled_step - node.earliest
        if not step_diff:
            return

        scheduled_start = node.asap_start + step_diff * self.parentHls.clk_period
        node.asap_start = node.alap_start = scheduled_start
        node.asap_end = node.alap_end = scheduled_start + node.latency_pre

        for parent in node.dependsOn:
            if isinstance(parent, HlsConst):
                continue
            parent.alap_start -= step_diff * self.parentHls.clk_period
            parent.alap_end -= step_diff * self.parentHls.clk_period

    def schedule(self):
        # discover time interval where operations can be schedueled
        maxTime = self.asap()
        self.alap(maxTime)
        self.force_scheduling()

        if maxTime == 0:
            clk_count = 1
        else:
            clk_count = ceil(maxTime / self.parentHls.clk_period)

        schedulization = [[] for _ in range(clk_count)]
        # [DEBUG] scheduele by asap only
        for node in self.parentHls.nodes:
            time = node.alap_start
            assert time is not None, node
            schedulization[int(time * self.parentHls.clk_period)].append(node)
            node.scheduledIn = time
            node.scheduledInEnd = node.alap_end

        self.schedulization = schedulization
>>>>>>> bc2ca060
<|MERGE_RESOLUTION|>--- conflicted
+++ resolved
@@ -1,12 +1,9 @@
 from math import ceil
 
 from hwt.hdl.operator import isConst
-from hwt.hdl.operatorDefs import AllOps
 from hwtHls.clk_math import start_clk, end_clk
 from hwtHls.codeOps import HlsConst
 from hwtHls.hls import Hls
-from hwtHls.scheduler.list_schedueling import list_schedueling,\
-    getComponentConstrainingFn
 
 
 class UnresolvedChild(Exception):
@@ -62,15 +59,10 @@
         clk_period = self.parentHls.clk_period
         # init start times
         for node in self.parentHls.inputs:
-<<<<<<< HEAD
             node.asap_start = 0
             node.asap_end = node.latency_pre + node.latency_post
-            unresolved.update(node.usedBy)
-=======
-            node.asap_start = node.asap_end = 0
             unresolved.update(
                 [n for n in node.usedBy if not n.fixed_schedulation])
->>>>>>> bc2ca060
 
         # walk from inputs to outputs and decorate nodes with time
         while unresolved:
@@ -214,209 +206,8 @@
 
     def schedule(self):
         hls = self.parentHls
-        clk_period = self.parentHls.clk_period
-        # discover time interval where operations can be schedueled
-        #maxTime = self.asap()
-        self.asap()
-        # self.alap(maxTime)
-
-        comp_constrain = {
-            #AllOps.MUL: 1
-        }
-        constrainFn = getComponentConstrainingFn(clk_period, comp_constrain)
-
-        def priorityFn(node):
-            return node.asap_start
-
-        sched = list_schedueling(
-            hls.inputs, hls.nodes, hls.outputs,
-            constrainFn, priorityFn)
-
-<<<<<<< HEAD
-        self.apply_scheduelization_dict(sched)
-=======
-        self.schedulization = schedulization
-
-
-class ForceDirectedScheduler(HlsScheduler):
-    class DistributionGraph():
-        def __init__(self, op_type):
-            self.operator = op_type
-            self.nodes = []
-            self.average_usage = {}
-
-        def resource_usage(self, op_type, cstep):
-            if op_type != self.operator or not self.nodes:
-                return 0.0
-
-            return sum([node.get_probability(cstep) for node in self.nodes])
-
-        def set_average_resource_usage(self, node):
-            usage = 0
-
-            start, end = node.earliest, node.latest
-            for i in range(start, end + 1):
-                usage += self.resource_usage(node.operator, i)
-
-            self.average_usage[node.operator] = usage / (end - start + 1)
-
-        def self_force(self, node, cstep):
-            if cstep < node.earliest or cstep > node.latest:
-                return 0.0
-
-            return self.resource_usage(node.operator, cstep) - self.average_usage.get(node.operator, 0)
-
-        def succ_force(self, node, cstep):
-            if node.mobility == 1:
-                return 0.0
-
-            node.earliest += 1
-            force = self.self_force(node, cstep)
-            node.earliest -= 1
-
-            return force
-
-        def pred_force(self, node, cstep):
-            if node.mobility == 1:
-                return 0.0
-
-            node.earliest -= 1
-            force = self.self_force(node, cstep)
-            node.earliest += 1
-
-            return force
-
-    def __init__(self, *args, **kwargs):
-        super(ForceDirectedScheduler, self).__init__(*args, **kwargs)
-
-        self.succ_list = {}
-        self.pred_list = {}
-
-    @property
-    def operators(self):
-        nodes = []
-        for node in self.parentHls.nodes:
-            if hasattr(node, 'operator'):
-                nodes.append(node)
-        return nodes
-
-    @property
-    def unscheduled_operators(self):
-        nodes = []
-        for op in self.operators:
-            if op.fixed_schedulation or op.mobility <= 1:
-                continue
-            nodes.append(op)
-        return nodes
-
-    def update_time_frames(self):
-        self.alap(self.asap())
-
-    def traverse(self, node):
-        self.succ_list.setdefault(node, set())
-        self.succ_list[node].update(
-            [n for n in node.usedBy if hasattr(n, 'operator')])
-
-        self.pred_list.setdefault(node, set())
-        self.pred_list[node].update(
-            [n for n in node.dependsOn if hasattr(n, 'operator')])
-
-        for child in node.usedBy:
-            self.succ_list[node].add(child)
-            self.traverse(child)
-
-    def force_scheduling(self):
-        operators = self.operators
-        for i in self.parentHls.inputs:
-            self.traverse(i)
-
-        #map(self.traverse, self.parentHls.inputs)
-        unresolved = []
-        for op in operators:
-            if not op.fixed_schedulation and op.earliest != op.latest:
-                unresolved.append(op)
-
-        # distribution graphs
-        print(unresolved)
-        dgs = {}
-        for node in unresolved:
-            op = node.operator
-            if op not in dgs:
-                dgs[op] = self.DistributionGraph(op)
-            dgs[op].set_average_resource_usage(node)
-
-        for op in operators:
-            if op.operator in dgs:
-                dgs[op.operator].nodes.append(op)
-
-        while True:
-            self.update_time_frames()
-
-            unresolved = list(self.unscheduled_operators)
-
-            if not unresolved:
-                break
-
-            min_op = None
-            min_force = 100
-            scheduled_step = -1
-            # print(list(unresolved))
-            for node in unresolved:
-                print(node)
-                for step in range(node.earliest, node.latest + 1):
-                    self_force = dgs[node.operator].self_force(node, step)
-                    succ_force = pred_force = 0.0
-
-                    #print("Usage: {} {}".format(step, dgs[node.operator].resource_usage(node.operator, step)))
-                    for succ in self.succ_list[node]:
-                        succ_force += dgs[node.operator].succ_force(succ, step)
-                    for pred in self.pred_list[node]:
-                        pred_force += dgs[node.operator].pred_force(pred, step)
-
-                    total_force = self_force + succ_force + pred_force
-
-                    if total_force < min_force:
-                        min_force = total_force
-                        scheduled_step = step
-                        min_op = node
-
-            self._reschedule(min_op, scheduled_step)
-            min_op.fixed_schedulation = True
-
-    def _reschedule(self, node, scheduled_step):
-        step_diff = scheduled_step - node.earliest
-        if not step_diff:
-            return
-
-        scheduled_start = node.asap_start + step_diff * self.parentHls.clk_period
-        node.asap_start = node.alap_start = scheduled_start
-        node.asap_end = node.alap_end = scheduled_start + node.latency_pre
-
-        for parent in node.dependsOn:
-            if isinstance(parent, HlsConst):
-                continue
-            parent.alap_start -= step_diff * self.parentHls.clk_period
-            parent.alap_end -= step_diff * self.parentHls.clk_period
-
-    def schedule(self):
-        # discover time interval where operations can be schedueled
         maxTime = self.asap()
         self.alap(maxTime)
-        self.force_scheduling()
-
-        if maxTime == 0:
-            clk_count = 1
-        else:
-            clk_count = ceil(maxTime / self.parentHls.clk_period)
-
-        schedulization = [[] for _ in range(clk_count)]
-        # [DEBUG] scheduele by asap only
-        for node in self.parentHls.nodes:
-            time = node.alap_start
-            assert time is not None, node
-            schedulization[int(time * self.parentHls.clk_period)].append(node)
-            node.scheduledIn = time
-            node.scheduledInEnd = node.alap_end
-
-        self.schedulization = schedulization
->>>>>>> bc2ca060
+        sched = {n: (n.alap_start, n.alap_end) for n in hls.nodes}
+
+        self.apply_scheduelization_dict(sched)